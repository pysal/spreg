--- conflicted
+++ resolved
@@ -86,17 +86,10 @@
     28.385629224695 0.000000009341
 
     """
-<<<<<<< HEAD
     k = reg.k            # (scalar) number of ind. vars (includes constant)
     n = reg.n            # (scalar) number of observations
     utu = reg.utu        # (scalar) residual sum of squares
     predy = reg.predy    # (array) vector of predicted values (n x 1)
-=======
-    k = reg.k  # (scalar) number of ind. vars (includes constant)
-    n = reg.n  # (scalar) number of observations
-    utu = reg.utu  # (scalar) residual sum of squares
-    predy = reg.predy  # (array) vector of predicted values (n x 1)
->>>>>>> 82a31112
     mean_y = reg.mean_y  # (scalar) mean of dependent observations
     Q = utu
     U = np.sum((predy - mean_y) ** 2)
@@ -162,17 +155,10 @@
     14.490373143689 0.000000000000 -4.780496191297 0.000018289595 -2.654408642718 0.010874504910
     """
 
-<<<<<<< HEAD
     k = reg.k           # (scalar) number of ind. vars (includes constant)
     n = reg.n           # (scalar) number of observations
     vm = reg.vm         # (array) coefficients of variance matrix (k x k)
     betas = reg.betas   # (array) coefficients of the regressors (1 x k)
-=======
-    k = reg.k  # (scalar) number of ind. vars (includes constant)
-    n = reg.n  # (scalar) number of observations
-    vm = reg.vm  # (array) coefficients of variance matrix (k x k)
-    betas = reg.betas  # (array) coefficients of the regressors (1 x k)
->>>>>>> 82a31112
     variance = vm.diagonal()
     tStat = (
         betas[list(range(0, len(vm)))].reshape(
@@ -242,15 +228,9 @@
     0.55240404
 
     """
-<<<<<<< HEAD
     y = reg.y               # (array) vector of dep observations (n x 1)
     mean_y = reg.mean_y     # (scalar) mean of dep observations
     utu = reg.utu           # (scalar) residual sum of squares
-=======
-    y = reg.y  # (array) vector of dep observations (n x 1)
-    mean_y = reg.mean_y  # (scalar) mean of dep observations
-    utu = reg.utu  # (scalar) residual sum of squares
->>>>>>> 82a31112
     ss_tot = ((y - mean_y) ** 2).sum(0)
     r2 = 1 - utu / ss_tot
     r2_result = r2[0]
@@ -309,13 +289,8 @@
     0.53294335
 
     """
-<<<<<<< HEAD
     k = reg.k       # (scalar) number of ind. variables (includes constant)
     n = reg.n       # (scalar) number of observations
-=======
-    k = reg.k  # (scalar) number of ind. variables (includes constant)
-    n = reg.n  # (scalar) number of observations
->>>>>>> 82a31112
     ar2_result = 1 - (1 - r2(reg)) * (n - 1) / (n - k)
     return ar2_result
 
