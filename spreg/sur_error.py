"""
Spatial Error SUR estimation
"""

__author__ = "Luc Anselin lanselin@gmail.com,    \
             Pedro V. Amaral pedrovma@gmail.com"


import numpy
import numpy.linalg as la
from scipy import sparse as sp
from scipy import stats
from scipy.optimize import minimize, minimize_scalar
from scipy.sparse.linalg import splu as SuperLU

from . import regimes as REGI
from . import summary_output as SUMMARY
from . import user_output as USER
from .diagnostics_sur import lam_setp, sur_chow, sur_setp
from .ml_error import err_c_loglik_sp
from .sur import BaseSUR, _sur_ols
from .sur_utils import (
    check_k,
    filter_dict,
    sur_corr,
    sur_crossprod,
    sur_est,
    sur_resids,
)
from .utils import optim_moments

stats.chisqprob = stats.chi2.sf


__all__ = ["BaseSURerrorGM", "SURerrorGM", "BaseSURerrorML", "SURerrorML"]


class BaseSURerrorGM:
<<<<<<< HEAD
    """Base class for SUR Error estimation by Generalized Moment Estimation.
=======
    """Base class for SUR Error estimation by Generalized Moments
>>>>>>> c0ead26d

    Parameters
    ----------

    bigy : dict
        with vector for dependent variable by equation
    bigX : dict
        with matrix of explanatory variables by equation
        (note, already includes constant term)
    w : libpysal.weights.W

    Attributes
    ----------

    n_eq : int
        number of equations
    n : int
        number of observations in each cross-section
    bigy : dict
        with vectors of dependent variable, one for each equation
    bigX : dict
        with matrices of explanatory variables, one for each equation
    bigK : numpy.array
        n_eq x 1 array with number of explanatory variables by equation
    bigylag : dict
        spatially lagged dependent variable
    bigXlag : dict
        spatially lagged explanatory variable
    lamsur : float
        spatial autoregressive coefficient in GM SUR Error
    bSUR : numpy.array
        beta coefficients in GM SUR Error
    varb : numpy.array
        variance of beta coefficients in GM SUR Error
    sig : numpy.array
        error variance-covariance matrix in GM SUR Error
    corr : numpy.array
        error correlation matrix
    bigE : numpy.array
        n by n_eq matrix of vectors of residuals for each equation

    """

    def __init__(self, bigy, bigX, w):
        self.n = w.n
        self.n_eq = len(bigy.keys())
        WS = w.sparse
        # variables
        self.bigy = bigy
        self.bigX = bigX
        # number of variables by equation
        self.bigK = numpy.zeros((self.n_eq, 1), dtype=numpy.int_)
        for r in range(self.n_eq):
            self.bigK[r] = self.bigX[r].shape[1]

        # OLS
        self.bigXX, self.bigXy = sur_crossprod(self.bigX, self.bigy)
        reg0 = _sur_ols(self)

        # Moments
        moments = _momentsGM_sur_Error(WS, reg0.olsE)
        lam = numpy.zeros((self.n_eq, 1))
        for r in range(self.n_eq):
            lam[r] = optim_moments(moments[r])

        # spatially lagged variables
        self.bigylag = {}
        for r in range(self.n_eq):
            self.bigylag[r] = WS * self.bigy[r]
        # note: unlike WX as instruments, this includes the constant
        self.bigXlag = {}
        for r in range(self.n_eq):
            self.bigXlag[r] = WS * self.bigX[r]

        # spatially filtered variables
        sply = filter_dict(lam, self.bigy, self.bigylag)
        splX = filter_dict(lam, self.bigX, self.bigXlag)
        WbigE = WS * reg0.olsE
        splbigE = reg0.olsE - WbigE * lam.T
        splXX, splXy = sur_crossprod(splX, sply)
        b1, varb1, sig1 = sur_est(splXX, splXy, splbigE, self.bigK)
        bigE = sur_resids(self.bigy, self.bigX, b1)

        self.lamsur = lam
        self.bSUR = b1
        self.varb = varb1
        self.sig = sig1
        self.corr = sur_corr(self.sig)
        self.bigE = bigE


def _momentsGM_sur_Error(w, u):
    n = w.shape[0]
    u2 = (u * u).sum(0)
    wu = w * u
    uwu = (u * wu).sum(0)
    wu2 = (wu * wu).sum(0)
    wwu = w * wu
    uwwu = (u * wwu).sum(0)
    wwu2 = (wwu * wwu).sum(0)
    wwuwu = (wwu * wu).sum(0)
    trWtW = w.multiply(w).sum()
    moments = {}
    for r in range(u.shape[1]):
        g = numpy.array([[u2[r], wu2[r], uwu[r]]]).T / n
        G = (
            numpy.array(
                [
                    [2 * uwu[r], -wu2[r], n],
                    [2 * wwuwu[r], -wwu2[r], trWtW],
                    [uwwu[r] + wu2[r], -wwuwu[r], 0.0],
                ]
            )
            / n
        )
        moments[r] = [G, g]
    return moments


class SURerrorGM(BaseSURerrorGM, REGI.Regimes_Frame):
    """
<<<<<<< HEAD
    User class for SUR Error estimation by Maximum Likelihood.
=======
    User class for SUR Error estimation by Generalized Moments
>>>>>>> c0ead26d

    Parameters
    ----------

    bigy : dict
        with vectors of dependent variable, one for each equation
    bigX  : dict
        with matrices of explanatory variables, one for each equation
    w : libpysal.weights.W
    regimes : list
        List of n values with the mapping of each
        observation to a regime. Assumed to be aligned with 'x'.
    nonspat_diag : bool
        flag for non-spatial diagnostics, default = False
    spat_diag : bool
        flag for spatial diagnostics, default = False (to be implemented)
    vm : bool
        flag for asymptotic variance for lambda and Sigma,
        default = False (to be implemented)
    name_bigy : dict
        with name of dependent variable for each equation.
        default = None, but should be specified is done when
        sur_stackxy is used
    name_bigX : dict
        with names of explanatory variables for each equation.
        default = None, but should be specified is done when sur_stackxy is used
    name_ds : str
        name for the data set
    name_w : str
        name for the weights file
    name_regimes : str
        name of regime variable for use in the output

    Attributes
    ----------
    n : int
        number of observations in each cross-section
    n_eq : int
        number of equations
    bigy : dict
        with vectors of dependent variable, one for each equation
    bigX : dict
        with matrices of explanatory variables, one for each equation
    bigK : numpy.array
        n_eq x 1 array with number of explanatory variables by equation
    bigylag : dict
        spatially lagged dependent variable
    bigXlag : dict
        spatially lagged explanatory variable
    lamsur : float
        spatial autoregressive coefficient in ML SUR Error
    bSUR : numpy.array
        beta coefficients in ML SUR Error
    varb : numpy.array
        variance of beta coefficients in ML SUR Error
    sig : numpy.array
        error variance-covariance matrix in ML SUR Error
    bigE : numpy.array
        n by n_eq matrix of vectors of residuals for each equation
    sur_inf : numpy.array
        inference for regression coefficients, stand. error, t, p
    surchow : numpy.array
        list with tuples for Chow test on regression coefficients.
        each tuple contains test value, degrees of freedom, p-value
    name_bigy : dict
        with name of dependent variable for each equation
    name_bigX : dict
        with names of explanatory variables for each equation
    name_ds : str
        name for the data set
    name_w  : str
        name for the weights file
    name_regimes : str
        name of regime variable for use in the output

    Examples
    --------

    First import libpysal to load the spatial analysis tools.

    >>> import libpysal
    >>> from libpysal.examples import load_example
    >>> from libpysal.weights import Queen
    >>> import numpy
    >>> import spreg
    >>> numpy.set_printoptions(suppress=True) #prevent scientific format

    Open data on NCOVR US County Homicides (3085 areas) using pysal.open().
    This is the DBF associated with the NAT shapefile. Note that pysal.open()
    also reads data in CSV format.

    >>> nat = load_example('Natregimes')
    Example not available: Natregimes
    Example not downloaded: Chicago parcels
    Example not downloaded: Chile Migration
    Example not downloaded: Spirals
    >>> db = libpysal.io.open(nat.get_path('natregimes.dbf'), 'r')

    The specification of the model to be estimated can be provided as lists.
    Each equation should be listed separately. Equation 1 has HR80 as dependent
    variable, and PS80 and UE80 as exogenous regressors.
    For equation 2, HR90 is the dependent variable, and PS90 and UE90 the
    exogenous regressors.

    >>> y_var = ['HR80', 'HR90']
    >>> x_var = [['PS80', 'UE80'],['PS90', 'UE90']]
    >>> yend_var = [['RD80'], ['RD90']]
    >>> q_var = [['FP79'], ['FP89']]

    The SUR method requires data to be provided as dictionaries. PySAL
    provides the tool sur_dictxy to create these dictionaries from the
    list of variables. The line below will create four dictionaries
    containing respectively the dependent variables (bigy), the regressors
    (bigX), the dependent variables' names (bigyvars) and regressors' names
    (bigXvars). All these will be created from th database (db) and lists
    of variables (y_var and x_var) created above.

    >>> bigy,bigX,bigyvars,bigXvars = spreg.sur_dictxy(db,y_var,x_var)

    To run a spatial error model, we need to specify the spatial weights matrix.
    To do that, we can open an already existing gal file or create a new one.
    In this example, we will create a new one from NAT.shp and transform it to
    row-standardized.

    >>> w = Queen.from_shapefile(nat.get_path("natregimes.shp"))
    >>> w.transform='r'

    We can now run the regression and then have a summary of the output by typing:
    print(reg.summary)

    Alternatively, we can just check the betas and standard errors, asymptotic t
    and p-value of the parameters:

    >>> reg = spreg.SURerrorGM(
    ...     bigy,
    ...     bigX,
    ...     w=w,
    ...     name_bigy=bigyvars,
    ...     name_bigX=bigXvars,
    ...     name_ds="NAT",
    ...     name_w="nat_queen"
    ... )
    >>> reg.bSUR[0].round(5)
    array([[3.97744],
           [0.89022],
           [0.43051]])
    >>> reg.bSUR[1].round(5)
    array([[2.93678],
           [1.11003],
           [0.48762]])

    >>> reg.sur_inf[0].round(5)
    array([[ 0.37252, 10.6772 ,  0.     ],
           [ 0.14224,  6.25841,  0.     ],
           [ 0.04322,  9.95991,  0.     ]])
    >>> reg.sur_inf[1].round(5)
    array([[ 0.33695,  8.71582,  0.     ],
           [ 0.13414,  8.27539,  0.     ],
           [ 0.04033, 12.09035,  0.     ]])
    """

    def __init__(
        self,
        bigy,
        bigX,
        w,
        regimes=None,
        nonspat_diag=True,
        spat_diag=False,
        vm=False,
        name_bigy=None,
        name_bigX=None,
        name_ds=None,
        name_w=None,
        name_regimes=None,
    ):

        # check on variable names for listing results
        self.name_ds = USER.set_name_ds(name_ds)
        self.name_w = USER.set_name_w(name_w, w)
        # initialize names - should be generated by sur_stack
        self.n_eq = len(bigy.keys())
        if name_bigy:
            self.name_bigy = name_bigy
        else:  # need to construct y names
            self.name_bigy = {}
            for r in range(self.n_eq):
                yn = "dep_var_" + str(r)
                self.name_bigy[r] = yn
        if name_bigX is None:
            name_bigX = {}
            for r in range(self.n_eq):
                k = bigX[r].shape[1] - 1
                name_x = ["var_" + str(i + 1) + "_" + str(r + 1) for i in range(k)]
                ct = "Constant_" + str(r + 1)  # NOTE: constant always included in X
                name_x.insert(0, ct)
                name_bigX[r] = name_x

        if regimes is not None:
            self.constant_regi = "many"
            self.cols2regi = "all"
            self.regime_err_sep = False
            self.name_regimes = USER.set_name_ds(name_regimes)
            self.regimes_set = REGI._get_regimes_set(regimes)
            self.regimes = regimes
            cols2regi_dic = {}
            self.name_bigX = {}
            self.name_x_r = name_bigX

            for r in range(self.n_eq):
                cols2regi_dic[r] = REGI.check_cols2regi(
                    self.constant_regi, self.cols2regi, bigX[r], add_cons=False
                )
                USER.check_regimes(self.regimes_set, bigy[0].shape[0], bigX[r].shape[1])
                bigX[r], self.name_bigX[r] = REGI.Regimes_Frame.__init__(
                    self,
                    bigX[r],
                    regimes,
                    constant_regi=None,
                    cols2regi=cols2regi_dic[r],
                    names=name_bigX[r],
                )
        else:
            self.name_bigX = name_bigX

        BaseSURerrorGM.__init__(self, bigy=bigy, bigX=bigX, w=w)

        # inference
        self.sur_inf = sur_setp(self.bSUR, self.varb)

        # test on constancy of regression coefficients across equations
        if check_k(self.bigK):  # only for equal number of variables
            self.surchow = sur_chow(self.n_eq, self.bigK, self.bSUR, self.varb)
        else:
            self.surchow = None

        # listing of results
        self.title = "SEEMINGLY UNRELATED REGRESSIONS (SUR) - GM SPATIAL ERROR MODEL"

        if regimes is not None:
            self.title = "SUR - GM SPATIAL ERROR MODEL WITH REGIMES"
            self.chow_regimes = {}
            varb_counter = 0
            for r in range(self.n_eq):
                counter_end = varb_counter + self.bSUR[r].shape[0]
                self.chow_regimes[r] = REGI._chow_run(
                    len(cols2regi_dic[r]),
                    0,
                    0,
                    len(self.regimes_set),
                    self.bSUR[r],
                    self.varb[varb_counter:counter_end, varb_counter:counter_end],
                )
                varb_counter = counter_end
            regimes = True

        SUMMARY.SUR(
            reg=self,
            nonspat_diag=nonspat_diag,
            spat_diag=spat_diag,
            lambd=True,
            ml=False,
            regimes=regimes,
        )


class BaseSURerrorML:
    """
    Base class for SUR Error estimation by Maximum Likelihood

    requires: scipy.optimize.minimize_scalar and scipy.optimize.minimize

    Parameters
    ----------

    bigy : dict
        with vectors of dependent variable, one for each equation
    bigX : dict
        with matrices of explanatory variables, one for each equation
    w : libpysal.weights.W
    epsilon : float
        convergence criterion for ML iterations. Default is ``0.0000001``.

    Attributes
    ----------

    n  : int
        number of observations in each cross-section
    n2 : int
        n/2
    n_eq : int
        number of equations
    bigy : dict
        with vectors of dependent variable, one for each equation
    bigX : dict
        with matrices of explanatory variables, one for each equation
    bigK : numpy.array
        n_eq x 1 array with number of explanatory variables by equation
    bigylag : dict
        spatially lagged dependent variable
    bigXlag : dict
        spatially lagged explanatory variable
    lamols : numpy.array
        spatial autoregressive coefficients from equation by
        equation ML-Error estimation
    clikerr : float
        concentrated log-likelihood from equation by equation
        ML-Error estimation (no constant)
    bSUR0 : numpy.array
        SUR estimation for betas without spatial autocorrelation
    llik : float
        log-likelihood for classic SUR estimation (includes constant)
    lamsur : float
        spatial autoregressive coefficient in ML SUR Error
    bSUR : numpy.array
        beta coefficients in ML SUR Error
    varb : numpy.array
        variance of beta coefficients in ML SUR Error
    sig : numpy.array
        error variance-covariance matrix in ML SUR Error
    corr : numpy.array
        error correlation matrix
    bigE : numpy.array
        n by n_eq matrix of vectors of residuals for each equation
    clikserr : float
        concentrated log-likelihood from ML SUR Error (no constant)

    """

    def __init__(self, bigy, bigX, w, epsilon=0.0000001):
        # setting up constants
        self.n = w.n
        self.n2 = self.n / 2.0
        self.n_eq = len(bigy.keys())
        WS = w.sparse
        I = sp.identity(self.n)
        # variables
        self.bigy = bigy
        self.bigX = bigX
        # number of variables by equation
        self.bigK = numpy.zeros((self.n_eq, 1), dtype=numpy.int_)
        for r in range(self.n_eq):
            self.bigK[r] = self.bigX[r].shape[1]
        # spatially lagged variables
        self.bigylag = {}
        for r in range(self.n_eq):
            self.bigylag[r] = WS * self.bigy[r]
        # note: unlike WX as instruments, this includes the constant
        self.bigXlag = {}
        for r in range(self.n_eq):
            self.bigXlag[r] = WS * self.bigX[r]

        # spatial parameter starting values
        lam = numpy.zeros((self.n_eq, 1))  # initialize as an array
        fun0 = 0.0
        fun1 = 0.0
        for r in range(self.n_eq):
            res = minimize_scalar(
                err_c_loglik_sp,
                0.0,
                bounds=(-1.0, 1.0),
                args=(
                    self.n,
                    self.bigy[r],
                    self.bigylag[r],
                    self.bigX[r],
                    self.bigXlag[r],
                    I,
                    WS,
                ),
                method="bounded",
                options={"xatol": epsilon},
            )
            lam[r] = res.x
            fun1 += res.fun
        self.lamols = lam
        self.clikerr = -fun1  # negative because use in min

        # SUR starting values
        reg0 = BaseSUR(self.bigy, self.bigX, iter=True)
        bigE = reg0.bigE
        self.bSUR0 = reg0.bSUR
        self.llik = reg0.llik  # as is, includes constant

        # iteration
        lambdabounds = [(-1.0, +1.0) for i in range(self.n_eq)]
        while abs(fun0 - fun1) > epsilon:
            fun0 = fun1
            sply = filter_dict(lam, self.bigy, self.bigylag)
            splX = filter_dict(lam, self.bigX, self.bigXlag)
            WbigE = WS * bigE
            splbigE = bigE - WbigE * lam.T
            splXX, splXy = sur_crossprod(splX, sply)
            b1, varb1, sig1 = sur_est(splXX, splXy, splbigE, self.bigK)
            bigE = sur_resids(self.bigy, self.bigX, b1)
            res = minimize(
                clik,
                np.array(lam).flatten(),
                args=(self.n, self.n2, self.n_eq, bigE, I, WS),
                method="L-BFGS-B",
                bounds=lambdabounds,
            )
            lam = res.x
            lam.resize((self.n_eq, 1))
            fun1 = res.fun
        self.lamsur = lam
        self.bSUR = b1
        self.varb = varb1
        self.sig = sig1
        self.corr = sur_corr(self.sig)
        self.bigE = bigE
        self.cliksurerr = -fun1  # negative because use in min, no constant


class SURerrorML(BaseSURerrorML, REGI.Regimes_Frame):
    """
    User class for SUR Error estimation by Maximum Likelihood

    Parameters
    ----------

    bigy : dict
        with vectors of dependent variable, one for each equation
    bigX : dict
        with matrices of explanatory variables, one for each equation
    w : libpysal.weights.W
    regimes : list
        default = None. List of n values with the mapping of each
        observation to a regime. Assumed to be aligned with 'x'.
    epsilon : float
        convergence criterion for ML iterations. default 0.0000001
    nonspat_diag : bool
        flag for non-spatial diagnostics, default = True
    spat_diag : bool
        flag for spatial diagnostics, default = False
    vm : bool
        flag for asymptotic variance for lambda and Sigma, default = False
    name_bigy : dict
        with name of dependent variable for each equation. default = None, but
        should be specified is done when sur_stackxy is used
    name_bigX : dict
        with names of explanatory variables for each equation.
        default = None, but should be specified is done when
        sur_stackxy is used
    name_ds : str
        name for the data set
    name_w  : str
        name for the weights file
    name_regimes : str
        name of regime variable for use in the output

    Attributes
    ----------

    n : int
        number of observations in each cross-section
    n2 : int
        n/2
    n_eq : int
        number of equations
    bigy : dict
        with vectors of dependent variable, one for each equation
    bigX : dict
        with matrices of explanatory variables, one for each equation
    bigK : numpy.array
        n_eq x 1 array with number of explanatory variables by equation
    bigylag : dict
        spatially lagged dependent variable
    bigXlag : dict
        spatially lagged explanatory variable
    lamols : numpy.array
        spatial autoregressive coefficients from equation by
        equation ML-Error estimation
    clikerr : float
        concentrated log-likelihood from equation by equation
        ML-Error estimation (no constant)
    bSUR0 : numpy.array
        SUR estimation for betas without spatial autocorrelation
    llik : float
        log-likelihood for classic SUR estimation (includes constant)
    lamsur : float
        spatial autoregressive coefficient in ML SUR Error
    bSUR : numpy.array
        beta coefficients in ML SUR Error
    varb : numpy.array
        variance of beta coefficients in ML SUR Error
    sig : numpy.array
        error variance-covariance matrix in ML SUR Error
    bigE : numpy.array
        n by n_eq matrix of vectors of residuals for each equation
    cliksurerr : float
        concentrated log-likelihood from ML SUR Error (no constant)
    sur_inf : numpy.array
        inference for regression coefficients, stand. error, t, p
    errllik : float
        log-likelihood for error model without SUR (with constant)
    surerrllik : float
        log-likelihood for SUR error model (with constant)
    lrtest : tuple
        likelihood ratio test for off-diagonal Sigma elements
    likrlambda : tuple
        likelihood ratio test on spatial autoregressive coefficients
    vm : numpy.array
        asymptotic variance matrix for lambda and Sigma (only for vm=True)
    lamsetp : numpy.array
        inference for lambda, stand. error, t, p (only for vm=True)
    lamtest : tuple
        with test for constancy of lambda across equations
        (test value, degrees of freedom, p-value)
    joinlam : tuple
        with test for joint significance of lambda across
        equations (test value, degrees of freedom, p-value)
    surchow : list
        with tuples for Chow test on regression coefficients.
        each tuple contains test value, degrees of freedom, p-value
    name_bigy : dict
        with name of dependent variable for each equation
    name_bigX : dict
        with names of explanatory variables for each equation
    name_ds : str
        name for the data set
    name_w : str
        name for the weights file
    name_regimes : str
        name of regime variable for use in the output

    Examples
    --------

    First import libpysal to load the spatial analysis tools.

    >>> import libpysal
    >>> from libpysal.examples import load_example
    >>> from libpysal.weights import Queen
    >>> import numpy
    >>> import spreg
    >>> numpy.set_printoptions(suppress=True) #prevent scientific format

    Open data on NCOVR US County Homicides (3085 areas) using libpysal.io.open().
    This is the DBF associated with the NAT shapefile. Note that libpysal.io.open()
    also reads data in CSV format.

    >>> nat = load_example('Natregimes')
    Example not available: Natregimes
    Example not downloaded: Chicago parcels
    Example not downloaded: Chile Migration
    Example not downloaded: Spirals
    >>> db = libpysal.io.open(nat.get_path('natregimes.dbf'), 'r')

    The specification of the model to be estimated can be provided as lists.
    Each equation should be listed separately. Equation 1 has HR80 as dependent
    variable, and PS80 and UE80 as exogenous regressors.
    For equation 2, HR90 is the dependent variable, and PS90 and UE90 the
    exogenous regressors.

    >>> y_var = ['HR80', 'HR90']
    >>> x_var = [['PS80', 'UE80'], ['PS90', 'UE90']]
    >>> yend_var = [['RD80'], ['RD90']]
    >>> q_var = [['FP79'], ['FP89']]

    The SUR method requires data to be provided as dictionaries. PySAL
    provides the tool sur_dictxy to create these dictionaries from the
    list of variables. The line below will create four dictionaries
    containing respectively the dependent variables (bigy), the regressors
    (bigX), the dependent variables' names (bigyvars) and regressors' names
    (bigXvars). All these will be created from th database (db) and lists
    of variables (y_var and x_var) created above.

    >>> bigy, bigX, bigyvars, bigXvars = spreg.sur_dictxy(db,y_var, x_var)

    To run a spatial error model, we need to specify the spatial weights matrix.
    To do that, we can open an already existing gal file or create a new one.
    In this example, we will create a new one from NAT.shp and transform it to
    row-standardized.

    >>> w = Queen.from_shapefile(nat.get_path("natregimes.shp"))
    >>> w.transform='r'

    We can now run the regression and then have a summary of the output by typing:
    print(reg.summary)

    Alternatively, we can just check the betas and standard errors, asymptotic t
    and p-value of the parameters:

    >>> reg = spreg.SURerrorML(
    ...     bigy,
    ...     bigX,
    ...     w=w,
    ...     name_bigy=bigyvars,
    ...     name_bigX=bigXvars,
    ...     name_ds="NAT",
    ...     name_w="nat_queen"
    ... )
    >>> reg.bSUR[0].round(5)
    array([[4.02229],
           [0.8849 ],
           [0.42403]])
    >>> reg.bSUR[1].round(5)
    array([[3.04923],
           [1.10973],
           [0.47076]])

    >>> reg.sur_inf[0].round(5)
    array([[ 0.36692, 10.96224,  0.     ],
           [ 0.14129,  6.26295,  0.     ],
           [ 0.04268,  9.93517,  0.     ]])
    >>> reg.sur_inf[1].round(5)
    array([[ 0.3314 ,  9.20107,  0.     ],
           [ 0.13353,  8.31094,  0.     ],
           [ 0.04004, 11.75688,  0.     ]])

    """

    def __init__(
        self,
        bigy,
        bigX,
        w,
        regimes=None,
        nonspat_diag=True,
        spat_diag=False,
        vm=False,
        epsilon=0.0000001,
        name_bigy=None,
        name_bigX=None,
        name_ds=None,
        name_w=None,
        name_regimes=None,
    ):

        # need checks on match between bigy, bigX dimensions
        # check on variable names for listing results
        self.name_ds = USER.set_name_ds(name_ds)
        self.name_w = USER.set_name_w(name_w, w)
        self.n_eq = len(bigy.keys())
        # initialize names - should be generated by sur_stack
        if name_bigy:
            self.name_bigy = name_bigy
        else:  # need to construct y names
            self.name_bigy = {}
            for r in range(self.n_eq):
                yn = "dep_var_" + str(r)
                self.name_bigy[r] = yn
        if name_bigX is None:
            name_bigX = {}
            for r in range(self.n_eq):
                k = bigX[r].shape[1] - 1
                name_x = ["var_" + str(i + 1) + "_" + str(r + 1) for i in range(k)]
                ct = "Constant_" + str(r + 1)  # NOTE: constant always included in X
                name_x.insert(0, ct)
                name_bigX[r] = name_x

        if regimes is not None:
            self.constant_regi = "many"
            self.cols2regi = "all"
            self.regime_err_sep = False
            self.name_regimes = USER.set_name_ds(name_regimes)
            self.regimes_set = REGI._get_regimes_set(regimes)
            self.regimes = regimes
            self.name_x_r = name_bigX
            cols2regi_dic = {}
            self.name_bigX = {}
            for r in range(self.n_eq):
                cols2regi_dic[r] = REGI.check_cols2regi(
                    self.constant_regi, self.cols2regi, bigX[r], add_cons=False
                )
                USER.check_regimes(self.regimes_set, bigy[0].shape[0], bigX[r].shape[1])
                bigX[r], self.name_bigX[r] = REGI.Regimes_Frame.__init__(
                    self,
                    bigX[r],
                    regimes,
                    constant_regi=None,
                    cols2regi=cols2regi_dic[r],
                    names=name_bigX[r],
                )
        else:
            self.name_bigX = name_bigX

        # moved init here
        BaseSURerrorML.__init__(self, bigy=bigy, bigX=bigX, w=w, epsilon=epsilon)

        # inference
        self.sur_inf = sur_setp(self.bSUR, self.varb)

        # adjust concentrated log lik for constant
        const = -self.n2 * (self.n_eq * (1.0 + numpy.log(2.0 * numpy.pi)))
        self.errllik = const + self.clikerr
        self.surerrllik = const + self.cliksurerr

        # LR test on off-diagonal sigma
        if nonspat_diag:
            M = self.n_eq * (self.n_eq - 1) / 2.0
            likrodiag = 2.0 * (self.surerrllik - self.errllik)
            plik1 = stats.chisqprob(likrodiag, M)
            self.lrtest = (likrodiag, int(M), plik1)
        else:
            self.lrtest = None

        # LR test on spatial autoregressive coefficients
        if spat_diag:
            liklambda = 2.0 * (self.surerrllik - self.llik)
            plik2 = stats.chisqprob(liklambda, self.n_eq)
            self.likrlambda = (liklambda, self.n_eq, plik2)
        else:
            self.likrlambda = None

        # asymptotic variance for spatial coefficient
        if vm:
            self.vm = surerrvm(self.n, self.n_eq, w, self.lamsur, self.sig)
            vlam = self.vm[: self.n_eq, : self.n_eq]
            self.lamsetp = lam_setp(self.lamsur, vlam)
            # test on constancy of lambdas
            R = REGI.buildR(kr=1, kf=0, nr=self.n_eq)
            w, p = REGI.wald_test(self.lamsur, R, numpy.zeros((R.shape[0], 1)), vlam)
            self.lamtest = (w, R.shape[0], p)
            if spat_diag:  # test on joint significance of lambdas
                Rj = numpy.identity(self.n_eq)
                wj, pj = REGI.wald_test(
                    self.lamsur, Rj, numpy.zeros((Rj.shape[0], 1)), vlam
                )
                self.joinlam = (wj, Rj.shape[0], pj)
            else:
                self.joinlam = None
        else:
            self.vm = None
            self.lamsetp = None
            self.lamtest = None
            self.joinlam = None

        # test on constancy of regression coefficients across equations
        if check_k(self.bigK):  # only for equal number of variables
            self.surchow = sur_chow(self.n_eq, self.bigK, self.bSUR, self.varb)
        else:
            self.surchow = None

        # listing of results
        self.title = "SEEMINGLY UNRELATED REGRESSIONS (SUR) - ML SPATIAL ERROR MODEL"
        if regimes is not None:
            self.title = "SUR - ML SPATIAL ERROR MODEL - REGIMES"
            self.chow_regimes = {}
            varb_counter = 0
            for r in range(self.n_eq):
                counter_end = varb_counter + self.bSUR[r].shape[0]
                self.chow_regimes[r] = REGI._chow_run(
                    len(cols2regi_dic[r]),
                    0,
                    0,
                    len(self.regimes_set),
                    self.bSUR[r],
                    self.varb[varb_counter:counter_end, varb_counter:counter_end],
                )
                varb_counter = counter_end
            regimes = True

        SUMMARY.SUR(
            reg=self,
            nonspat_diag=nonspat_diag,
            spat_diag=spat_diag,
            lambd=True,
            regimes=regimes,
        )


def jacob(lam, n_eq, I, WS):
    """Log-Jacobian for SUR Error model

    Parameters
    ----------

    lam : array
        ``n_eq`` by 1 array of spatial autoregressive parameters
    n_eq : int
        number of equations
    I : scipy.sparse.csr_matrix
        sparse Identity matrix
    WS : scipy.sparse.csr_matrix
        sparse spatial weights matrix

    Returns
    -------

    logjac : float
        the log Jacobian

    """
    logjac = 0.0
    for r in range(n_eq):
        lami = lam[r]
        lamWS = WS.multiply(lami)
        B = (I - lamWS).tocsc()
        LU = SuperLU(B)
        jj = numpy.sum(numpy.log(numpy.abs(LU.U.diagonal())))
        logjac += jj
    return logjac


def clik(lam, n, n2, n_eq, bigE, I, WS):
    """
    Concentrated (negative) log-likelihood for SUR Error model

    Parameters
    ----------

    lam : numpy.array
        n_eq x 1 array of spatial autoregressive parameters
    n : int
        number of observations in each cross-section
    n2 : int
        n/2
    n_eq : int
        number of equations
    bigE : numpy.array
        n by n_eq matrix with vectors of residuals for each equation
    I : sparse Identity matrix
    WS : sparse spatial weights matrix

    Returns
    -------

    -clik : float
        negative (for minimize) of the concentrated log-likelihood function

    """
    WbigE = WS * bigE
    spfbigE = bigE - WbigE * lam.T
    sig = numpy.dot(spfbigE.T, spfbigE) / n
    ldet = la.slogdet(sig)[1]
    logjac = jacob(lam, n_eq, I, WS)
    clik = -n2 * ldet + logjac
    return -clik  # negative for minimize


def surerrvm(n, n_eq, w, lam, sig):
    """
    Asymptotic variance matrix for lambda and Sigma in
    ML SUR Error estimation

    Source: Anselin (1988) :cite:`Anselin1988`, Chapter 10.

    Parameters
    ----------

    n : int
        number of cross-sectional observations
    n_eq : int
        number of equations
    w : libpysal.weights.W
    lam : numpy.array
        n_eq by 1 vector with spatial autoregressive coefficients
    sig : numpy.array
        n_eq by n_eq matrix with cross-equation error covariances

    Returns
    -------

    vm : numpy.array
        asymptotic variance-covariance matrix for spatial autoregressive
        coefficients and the upper triangular elements of Sigma
        n_eq + n_eq x (n_eq + 1) / 2 coefficients


    """
    # inverse Sigma
    sigi = la.inv(sig)
    sisi = sigi * sig
    # elements of Psi_lam,lam
    # trace terms
    trDi = numpy.zeros((n_eq, 1))
    trDDi = numpy.zeros((n_eq, 1))
    trDTDi = numpy.zeros((n_eq, 1))
    trDTiDj = numpy.zeros((n_eq, n_eq))
    WS = w.sparse
    I = sp.identity(n)
    for i in range(n_eq):
        lami = lam[i][0]
        lamWS = WS.multiply(lami)
        B = I - lamWS
        bb = B.todense()
        Bi = la.inv(bb)
        D = WS * Bi
        trDi[i] = numpy.trace(D)
        DD = numpy.dot(D, D)
        trDDi[i] = numpy.trace(DD)
        DD = numpy.dot(D.T, D)
        trDTDi[i] = numpy.trace(DD)
        for j in range(i + 1, n_eq):
            lamj = lam[j][0]
            lamWS = WS.multiply(lamj)
            B = I - lamWS
            bb = B.todense()
            Bi = la.inv(bb)
            Dj = WS * Bi
            DD = numpy.dot(D.T, Dj)
            trDTiDj[i, j] = numpy.trace(DD)
            trDTiDj[j, i] = trDTiDj[i, j]
    numpy.fill_diagonal(trDTiDj, trDTDi)

    sisjT = sisi * trDTiDj
    Vll = numpy.diagflat(trDDi) + sisjT

    # elements of Psi_lam_sig
    P = int(n_eq * (n_eq + 1) / 2)  # force ints to be ints
    tlist = [(i, j) for i in range(n_eq) for j in range(i, n_eq)]
    zog = sigi * trDi
    Vlsig = numpy.zeros((n_eq, P))
    for i in range(n_eq):
        for j in range(n_eq):
            if i > j:
                jj = tlist.index((j, i))
            else:
                jj = tlist.index((i, j))
            Vlsig[i, jj] = zog[i, j]

    # top of Psi
    vtop = numpy.hstack((Vll, Vlsig))

    # elements of Psi_sig_sig

    Vsig = numpy.zeros((P, P))
    for ij in range(P):
        i, j = tlist[ij]
        for hk in range(P):
            h, k = tlist[hk]
            if i == j:
                if h == k:
                    Vsig[ij, hk] = 0.5 * (sigi[i, h] ** 2)
                else:  # h not equal to k
                    Vsig[ij, hk] = sigi[i, h] * sigi[i, k]
            else:  # i not equal to j
                if h == k:
                    Vsig[ij, hk] = sigi[i, h] * sigi[j, h]
                else:  # h not equal to k
                    Vsig[ij, hk] = sigi[i, h] * sigi[j, k] + sigi[i, k] * sigi[j, h]
    Vsig = n * Vsig

    # bottom of Psi
    vbottom = numpy.hstack((Vlsig.T, Vsig))

    # all of Psi
    vbig = numpy.vstack((vtop, vbottom))

    # inverse of Psi
    vm = la.inv(vbig)

<<<<<<< HEAD
    return vm
=======
    return vm


def _test():
    import doctest

    start_suppress = np.get_printoptions()["suppress"]
    np.set_printoptions(suppress=True)
    doctest.testmod()
    np.set_printoptions(suppress=start_suppress)


if __name__ == "__main__":
    _test()
    import numpy as np
    import libpysal
    from .sur_utils import sur_dictxy, sur_dictZ
    from libpysal.examples import load_example
    from libpysal.weights import Queen

    nat = load_example("Natregimes")
    db = libpysal.io.open(nat.get_path("natregimes.dbf"), "r")
    y_var = ["HR80", "HR90"]
    x_var = [["PS80", "UE80"], ["PS90", "UE90"]]
    w = Queen.from_shapefile(nat.get_path("natregimes.shp"))
    w.transform = "r"
    bigy0, bigX0, bigyvars0, bigXvars0 = sur_dictxy(db, y_var, x_var)
    reg0 = SURerrorML(
        bigy0,
        bigX0,
        w,
        #regimes=regimes,
        name_bigy=bigyvars0,
        name_bigX=bigXvars0,
        name_w="natqueen",
        name_ds="natregimes",
        vm=True,
        nonspat_diag=True,
        spat_diag=True,
    )

    #    reg0 = SURerrorGM(bigy0,bigX0,w,regimes=regimes,name_bigy=bigyvars0,name_bigX=bigXvars0,\
    #        name_w="natqueen",name_ds="natregimes",vm=False,nonspat_diag=True,spat_diag=False)

    print(reg0.summary)
>>>>>>> c0ead26d
<|MERGE_RESOLUTION|>--- conflicted
+++ resolved
@@ -36,11 +36,8 @@
 
 
 class BaseSURerrorGM:
-<<<<<<< HEAD
-    """Base class for SUR Error estimation by Generalized Moment Estimation.
-=======
+
     """Base class for SUR Error estimation by Generalized Moments
->>>>>>> c0ead26d
 
     Parameters
     ----------
@@ -162,11 +159,7 @@
 
 class SURerrorGM(BaseSURerrorGM, REGI.Regimes_Frame):
     """
-<<<<<<< HEAD
-    User class for SUR Error estimation by Maximum Likelihood.
-=======
     User class for SUR Error estimation by Generalized Moments
->>>>>>> c0ead26d
 
     Parameters
     ----------
@@ -1111,9 +1104,6 @@
     # inverse of Psi
     vm = la.inv(vbig)
 
-<<<<<<< HEAD
-    return vm
-=======
     return vm
 
 
@@ -1145,7 +1135,7 @@
         bigy0,
         bigX0,
         w,
-        #regimes=regimes,
+        # regimes=regimes,
         name_bigy=bigyvars0,
         name_bigX=bigXvars0,
         name_w="natqueen",
@@ -1158,5 +1148,4 @@
     #    reg0 = SURerrorGM(bigy0,bigX0,w,regimes=regimes,name_bigy=bigyvars0,name_bigX=bigXvars0,\
     #        name_w="natqueen",name_ds="natregimes",vm=False,nonspat_diag=True,spat_diag=False)
 
-    print(reg0.summary)
->>>>>>> c0ead26d
+    print(reg0.summary)